--- conflicted
+++ resolved
@@ -9,12 +9,6 @@
 	// uses 8-bit leopard for shards less than or equal to 256. The Leopard
 	// codec uses 16-bit leopard for shards greater than 256.
 	Leopard = "Leopard"
-<<<<<<< HEAD
-=======
-	// RSGF8 stands for Reed-Solomon Galois Field 8-bit mode. This codec uses
-	// https://pkg.go.dev/github.com/vivint/infectious.
-	RSGF8 = "RSGF8"
->>>>>>> 91acbb10
 )
 
 type Codec interface {
