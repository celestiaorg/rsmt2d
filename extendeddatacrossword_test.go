--- conflicted
+++ resolved
@@ -27,63 +27,11 @@
 	codec := NewLeoRSCodec()
 	original := createTestEds(codec, shareSize)
 
-<<<<<<< HEAD
-	for _, test := range tests {
-		t.Run(test.name, func(t *testing.T) {
-			name, codec := test.name, test.codec
-			original := createTestEds(codec, shareSize)
-
-			rowRoots, err := original.RowRoots()
-			require.NoError(t, err)
-
-			colRoots, err := original.ColRoots()
-			require.NoError(t, err)
-
-			// Verify that an EDS can be repaired after the maximum amount of erasures
-			t.Run("MaximumErasures", func(t *testing.T) {
-				flattened := original.Flattened()
-				flattened[0], flattened[2], flattened[3] = nil, nil, nil
-				flattened[4], flattened[5], flattened[6], flattened[7] = nil, nil, nil, nil
-				flattened[8], flattened[9], flattened[10] = nil, nil, nil
-				flattened[12], flattened[13] = nil, nil
-
-				// Re-import the data square.
-				eds, err := ImportExtendedDataSquare(flattened, codec, Default)
-				if err != nil {
-					t.Errorf("ImportExtendedDataSquare failed: %v", err)
-				}
-
-				err = eds.Repair(rowRoots, colRoots)
-				if err != nil {
-					t.Errorf("unexpected err while repairing data square: %v, codec: :%s", err, name)
-				} else {
-					assert.Equal(t, original.GetCell(0, 0), bytes.Repeat([]byte{1}, shareSize))
-					assert.Equal(t, original.GetCell(0, 1), bytes.Repeat([]byte{2}, shareSize))
-					assert.Equal(t, original.GetCell(1, 0), bytes.Repeat([]byte{3}, shareSize))
-					assert.Equal(t, original.GetCell(1, 1), bytes.Repeat([]byte{4}, shareSize))
-				}
-			})
-
-			// Verify that an EDS returns an error when there are too many erasures
-			t.Run("Unrepairable", func(t *testing.T) {
-				flattened := original.Flattened()
-				flattened[0], flattened[2], flattened[3] = nil, nil, nil
-				flattened[4], flattened[5], flattened[6], flattened[7] = nil, nil, nil, nil
-				flattened[8], flattened[9], flattened[10] = nil, nil, nil
-				flattened[12], flattened[13], flattened[14] = nil, nil, nil
-
-				// Re-import the data square.
-				eds, err := ImportExtendedDataSquare(flattened, codec, Default)
-				if err != nil {
-					t.Errorf("ImportExtendedDataSquare failed: %v", err)
-				}
-=======
 	rowRoots, err := original.RowRoots()
 	require.NoError(t, err)
 
 	colRoots, err := original.ColRoots()
 	require.NoError(t, err)
->>>>>>> 936527b0
 
 	// Verify that an EDS can be repaired after the maximum amount of erasures
 	t.Run("MaximumErasures", func(t *testing.T) {
@@ -94,7 +42,7 @@
 		flattened[12], flattened[13] = nil, nil
 
 		// Re-import the data square.
-		eds, err := ImportExtendedDataSquare(flattened, codec, NewDefaultTree)
+		eds, err := ImportExtendedDataSquare(flattened, codec, Default)
 		if err != nil {
 			t.Errorf("ImportExtendedDataSquare failed: %v", err)
 		}
@@ -119,7 +67,7 @@
 		flattened[12], flattened[13], flattened[14] = nil, nil, nil
 
 		// Re-import the data square.
-		eds, err := ImportExtendedDataSquare(flattened, codec, NewDefaultTree)
+		eds, err := ImportExtendedDataSquare(flattened, codec, Default)
 		if err != nil {
 			t.Errorf("ImportExtendedDataSquare failed: %v", err)
 		}
@@ -287,21 +235,12 @@
 			continue
 		}
 
-<<<<<<< HEAD
-			// Generate a new range original data square then extend it
-			square := genRandDS(originalDataWidth, shareSize)
-			eds, err := ComputeExtendedDataSquare(square, codec, Default)
-			if err != nil {
-				b.Error(err)
-			}
-=======
 		// Generate a new range original data square then extend it
 		square := genRandDS(originalDataWidth, shareSize)
-		eds, err := ComputeExtendedDataSquare(square, codec, NewDefaultTree)
+		eds, err := ComputeExtendedDataSquare(square, codec, Default)
 		if err != nil {
 			b.Error(err)
 		}
->>>>>>> 936527b0
 
 		extendedDataWidth := originalDataWidth * 2
 		rowRoots, err := eds.RowRoots()
@@ -335,13 +274,8 @@
 						}
 					}
 
-<<<<<<< HEAD
-						// Re-import the data square.
-						eds, _ = ImportExtendedDataSquare(flattened, codec, Default)
-=======
 					// Re-import the data square.
-					eds, _ = ImportExtendedDataSquare(flattened, codec, NewDefaultTree)
->>>>>>> 936527b0
+					eds, _ = ImportExtendedDataSquare(flattened, codec, Default)
 
 					b.StartTimer()
 
