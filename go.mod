--- conflicted
+++ resolved
@@ -7,11 +7,7 @@
 	github.com/celestiaorg/nmt v0.24.1
 	github.com/klauspost/reedsolomon v1.12.5
 	github.com/stretchr/testify v1.11.1
-<<<<<<< HEAD
-	golang.org/x/sync v0.10.0
-=======
 	golang.org/x/sync v0.17.0
->>>>>>> 221fe285
 )
 
 require (
