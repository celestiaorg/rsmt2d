--- conflicted
+++ resolved
@@ -307,18 +307,6 @@
 	return nil
 }
 
-<<<<<<< HEAD
-// setCell overwrites the contents of a specific cell. setCell does not perform
-// any input validation so most usecases should use `SetCell` instead of
-// `setCell`. This method exists strictly for testing.
-func (ds *dataSquare) setCell(x uint, y uint, newChunk []byte) {
-	ds.squareRow[x][y] = newChunk
-	ds.squareCol[y][x] = newChunk
-	ds.resetRoots()
-}
-
-=======
->>>>>>> ed26fa93
 // Flattened returns the concatenated rows of the data square.
 func (ds *dataSquare) Flattened() [][]byte {
 	flattened := [][]byte(nil)
