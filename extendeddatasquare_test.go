package rsmt2d

import (
	"bytes"
	"crypto/rand"
	"encoding/json"
	"fmt"
	"reflect"
	"testing"

	"github.com/stretchr/testify/assert"
	"github.com/stretchr/testify/require"
)

var (
	zeros     = bytes.Repeat([]byte{0}, shareSize)
	ones      = bytes.Repeat([]byte{1}, shareSize)
	twos      = bytes.Repeat([]byte{2}, shareSize)
	threes    = bytes.Repeat([]byte{3}, shareSize)
	fours     = bytes.Repeat([]byte{4}, shareSize)
	fives     = bytes.Repeat([]byte{5}, shareSize)
	eights    = bytes.Repeat([]byte{8}, shareSize)
	elevens   = bytes.Repeat([]byte{11}, shareSize)
	thirteens = bytes.Repeat([]byte{13}, shareSize)
	fifteens  = bytes.Repeat([]byte{15}, shareSize)
)

func TestComputeExtendedDataSquare(t *testing.T) {
	codec := NewLeoRSCodec()

	type testCase struct {
		name string
		data [][]byte
		want [][][]byte
	}
	testCases := []testCase{
		{
			name: "1x1",
			data: [][]byte{ones},
			want: [][][]byte{
				{ones, ones},
				{ones, ones},
			},
		},
		{
			name: "2x2",
			data: [][]byte{
				ones, twos,
				threes, fours,
			},
			want: [][][]byte{
				{ones, twos, zeros, threes},
				{threes, fours, eights, fifteens},
				{twos, elevens, thirteens, fours},
				{zeros, thirteens, fives, eights},
			},
		},
	}

	for _, tc := range testCases {
		t.Run(tc.name, func(t *testing.T) {
			result, err := ComputeExtendedDataSquare(tc.data, codec, NewDefaultTree)
			assert.NoError(t, err)
			assert.Equal(t, tc.want, result.squareRow)
		})
	}

	t.Run("returns an error if chunkSize is not a multiple of 64", func(t *testing.T) {
		chunk := bytes.Repeat([]byte{1}, 65)
		_, err := ComputeExtendedDataSquare([][]byte{chunk}, NewLeoRSCodec(), NewDefaultTree)
		assert.Error(t, err)
	})
}

func TestImportExtendedDataSquare(t *testing.T) {
	t.Run("is able to import an EDS", func(t *testing.T) {
		eds := createExampleEds(t, ShardSize)
		got, err := ImportExtendedDataSquare(eds.Flattened(), NewLeoRSCodec(), NewDefaultTree)
		assert.NoError(t, err)
		assert.Equal(t, eds.Flattened(), got.Flattened())
	})
	t.Run("returns an error if chunkSize is not a multiple of 64", func(t *testing.T) {
		chunk := bytes.Repeat([]byte{1}, 65)
		_, err := ImportExtendedDataSquare([][]byte{chunk}, NewLeoRSCodec(), NewDefaultTree)
		assert.Error(t, err)
	})
}

func TestMarshalJSON(t *testing.T) {
	codec := NewLeoRSCodec()
	result, err := ComputeExtendedDataSquare([][]byte{
		ones, twos,
		threes, fours,
	}, codec, NewDefaultTree)
	if err != nil {
		panic(err)
	}

	edsBytes, err := json.Marshal(result)
	if err != nil {
		t.Errorf("failed to marshal EDS: %v", err)
	}

	var eds ExtendedDataSquare
	err = json.Unmarshal(edsBytes, &eds)
	if err != nil {
		t.Errorf("failed to marshal EDS: %v", err)
	}
	if !reflect.DeepEqual(result.squareRow, eds.squareRow) {
		t.Errorf("eds not equal after json marshal/unmarshal")
	}
}

func TestNewExtendedDataSquare(t *testing.T) {
	t.Run("returns an error if edsWidth is not even", func(t *testing.T) {
		edsWidth := uint(1)

		_, err := NewExtendedDataSquare(NewLeoRSCodec(), NewDefaultTree, edsWidth, shareSize)
		assert.Error(t, err)
	})
	t.Run("returns an error if chunkSize is not a multiple of 64", func(t *testing.T) {
		edsWidth := uint(1)
		chunkSize := uint(65)

		_, err := NewExtendedDataSquare(NewLeoRSCodec(), NewDefaultTree, edsWidth, chunkSize)
		assert.Error(t, err)
	})
	t.Run("returns a 4x4 EDS", func(t *testing.T) {
		edsWidth := uint(4)

		got, err := NewExtendedDataSquare(NewLeoRSCodec(), NewDefaultTree, edsWidth, shareSize)
		assert.NoError(t, err)
		assert.Equal(t, edsWidth, got.width)
		assert.Equal(t, uint(shareSize), got.chunkSize)
	})
	t.Run("returns a 4x4 EDS that can be populated via SetCell", func(t *testing.T) {
		edsWidth := uint(4)

		got, err := NewExtendedDataSquare(NewLeoRSCodec(), NewDefaultTree, edsWidth, shareSize)
		assert.NoError(t, err)

		chunk := bytes.Repeat([]byte{1}, int(shareSize))
		err = got.SetCell(0, 0, chunk)
		assert.NoError(t, err)
		assert.Equal(t, chunk, got.squareRow[0][0])
	})
	t.Run("returns an error when SetCell is invoked on an EDS with a chunk that is not the correct size", func(t *testing.T) {
		edsWidth := uint(4)
		incorrectChunkSize := shareSize + 1

		got, err := NewExtendedDataSquare(NewLeoRSCodec(), NewDefaultTree, edsWidth, shareSize)
		assert.NoError(t, err)

		chunk := bytes.Repeat([]byte{1}, int(incorrectChunkSize))
		err = got.SetCell(0, 0, chunk)
		assert.Error(t, err)
	})
}

func TestImmutableRoots(t *testing.T) {
	codec := NewLeoRSCodec()
	result, err := ComputeExtendedDataSquare([][]byte{
		ones, twos,
		threes, fours,
	}, codec, NewDefaultTree)
	if err != nil {
		panic(err)
	}

	mutatedRowRoots, err := result.RowRoots()
	assert.NoError(t, err)

	mutatedRowRoots[0][0]++ // mutate

	rowRoots, err := result.RowRoots()
	assert.NoError(t, err)

	if reflect.DeepEqual(mutatedRowRoots, rowRoots) {
		t.Errorf("Exported EDS RowRoots was mutable")
	}

	mutatedColRoots, err := result.ColRoots()
	assert.NoError(t, err)

	mutatedColRoots[0][0]++ // mutate

	colRoots, err := result.ColRoots()
	assert.NoError(t, err)

	if reflect.DeepEqual(mutatedColRoots, colRoots) {
		t.Errorf("Exported EDS ColRoots was mutable")
	}
}

func TestEDSRowColImmutable(t *testing.T) {
	codec := NewLeoRSCodec()
	result, err := ComputeExtendedDataSquare([][]byte{
		ones, twos,
		threes, fours,
	}, codec, NewDefaultTree)
	if err != nil {
		panic(err)
	}

	row := result.Row(0)
	row[0][0]++
	if reflect.DeepEqual(row, result.Row(0)) {
		t.Errorf("Exported EDS Row was mutable")
	}

	col := result.Col(0)
	col[0][0]++
	if reflect.DeepEqual(col, result.Col(0)) {
		t.Errorf("Exported EDS Col was mutable")
	}
}

// dump acts as a data dump for the benchmarks to stop the compiler from making
// unrealistic optimizations
var dump *ExtendedDataSquare

// BenchmarkExtension benchmarks extending datasquares sizes 4-128 using all
// supported codecs (encoding only)
func BenchmarkExtensionEncoding(b *testing.B) {
	chunkSize := 256
	for i := 4; i < 513; i *= 2 {
		for codecName, codec := range codecs {
			if codec.MaxChunks() < i*i {
				// Only test codecs that support this many chunks
				continue
			}

			square := genRandDS(i, chunkSize)
			b.Run(
				fmt.Sprintf("%s %dx%dx%d ODS", codecName, i, i, len(square[0])),
				func(b *testing.B) {
					for n := 0; n < b.N; n++ {
						eds, err := ComputeExtendedDataSquare(square, codec, NewDefaultTree)
						if err != nil {
							b.Error(err)
						}
						dump = eds
					}
				},
			)
		}
	}
}

// BenchmarkExtension benchmarks extending datasquares sizes 4-128 using all
// supported codecs (both encoding and root computation)
func BenchmarkExtensionWithRoots(b *testing.B) {
	chunkSize := 256
	for i := 4; i < 513; i *= 2 {
		for codecName, codec := range codecs {
			if codec.MaxChunks() < i*i {
				// Only test codecs that support this many chunks
				continue
			}

			square := genRandDS(i, chunkSize)
			b.Run(
				fmt.Sprintf("%s %dx%dx%d ODS", codecName, i, i, len(square[0])),
				func(b *testing.B) {
					for n := 0; n < b.N; n++ {
						eds, err := ComputeExtendedDataSquare(square, codec, NewDefaultTree)
						if err != nil {
							b.Error(err)
						}
						_, _ = eds.RowRoots()
						_, _ = eds.ColRoots()
						dump = eds
					}
				},
			)
		}
	}
}

// genRandDS make a datasquare of random data, with width describing the number
// of shares on a single side of the ds
func genRandDS(width int, chunkSize int) [][]byte {
	var ds [][]byte
	count := width * width
	for i := 0; i < count; i++ {
		share := make([]byte, chunkSize)
		_, err := rand.Read(share)
		if err != nil {
			panic(err)
		}
		ds = append(ds, share)
	}
	return ds
}

<<<<<<< HEAD
func TestFlattenedEDS(t *testing.T) {
	example := createExampleEds(t, ShardSize)
	want := [][]byte{
		ones, twos, zeros, threes,
		threes, fours, eights, fifteens,
		twos, elevens, thirteens, fours,
		zeros, thirteens, fives, eights,
	}

	got := example.FlattenedEDS()
	assert.Equal(t, want, got)
}

func TestFlattenedODS(t *testing.T) {
	example := createExampleEds(t, ShardSize)
	want := [][]byte{
		ones, twos,
		threes, fours,
	}

	got := example.FlattenedODS()
	assert.Equal(t, want, got)
}

func TestEquals(t *testing.T) {
	t.Run("returns true for two equal EDS", func(t *testing.T) {
		a := createExampleEds(t, ShardSize)
		b := createExampleEds(t, ShardSize)
		assert.True(t, a.Equals(b))
	})
	t.Run("returns false for two unequal EDS", func(t *testing.T) {
		a := createExampleEds(t, ShardSize)

		type testCase struct {
			name  string
			other *ExtendedDataSquare
		}

		unequalOriginalDataWidth := createExampleEds(t, ShardSize)
		unequalOriginalDataWidth.originalDataWidth = 1

		unequalCodecs := createExampleEds(t, ShardSize)
		unequalCodecs.codec = newTestCodec()

		unequalChunkSize := createExampleEds(t, ShardSize*2)

		unequalEds, err := ComputeExtendedDataSquare([][]byte{ones}, NewLeoRSCodec(), NewDefaultTree)
		require.NoError(t, err)

		testCases := []testCase{
			{
				name:  "unequal original data width",
				other: unequalOriginalDataWidth,
			},
			{
				name:  "unequal codecs",
				other: unequalCodecs,
			},
			{
				name:  "unequal chunkSize",
				other: unequalChunkSize,
			},
			{
				name:  "unequalEds",
				other: unequalEds,
			},
		}
		for _, tc := range testCases {
			t.Run(tc.name, func(t *testing.T) {
				assert.False(t, a.Equals(tc.other))
				assert.False(t, reflect.DeepEqual(a, tc.other))
			})
		}
	})
}

=======
>>>>>>> 964ba616
func createExampleEds(t *testing.T, chunkSize int) (eds *ExtendedDataSquare) {
	ones := bytes.Repeat([]byte{1}, chunkSize)
	twos := bytes.Repeat([]byte{2}, chunkSize)
	threes := bytes.Repeat([]byte{3}, chunkSize)
	fours := bytes.Repeat([]byte{4}, chunkSize)
	ods := [][]byte{
		ones, twos,
		threes, fours,
	}

	eds, err := ComputeExtendedDataSquare(ods, NewLeoRSCodec(), NewDefaultTree)
	require.NoError(t, err)
	return eds
<<<<<<< HEAD
}

func newTestCodec() Codec {
	return &testCodec{}
}

type testCodec struct{}

func (c *testCodec) Encode(chunk [][]byte) ([][]byte, error) {
	return chunk, nil
}

func (c *testCodec) Decode(chunk [][]byte) ([][]byte, error) {
	return chunk, nil
}

func (c *testCodec) MaxChunks() int {
	return 0
}

func (c *testCodec) Name() string {
	return "testCodec"
=======
>>>>>>> 964ba616
}<|MERGE_RESOLUTION|>--- conflicted
+++ resolved
@@ -74,7 +74,7 @@
 
 func TestImportExtendedDataSquare(t *testing.T) {
 	t.Run("is able to import an EDS", func(t *testing.T) {
-		eds := createExampleEds(t, ShardSize)
+		eds := createExampleEds(t, shareSize)
 		got, err := ImportExtendedDataSquare(eds.Flattened(), NewLeoRSCodec(), NewDefaultTree)
 		assert.NoError(t, err)
 		assert.Equal(t, eds.Flattened(), got.Flattened())
@@ -293,9 +293,8 @@
 	return ds
 }
 
-<<<<<<< HEAD
 func TestFlattenedEDS(t *testing.T) {
-	example := createExampleEds(t, ShardSize)
+	example := createExampleEds(t, shareSize)
 	want := [][]byte{
 		ones, twos, zeros, threes,
 		threes, fours, eights, fifteens,
@@ -308,7 +307,7 @@
 }
 
 func TestFlattenedODS(t *testing.T) {
-	example := createExampleEds(t, ShardSize)
+	example := createExampleEds(t, shareSize)
 	want := [][]byte{
 		ones, twos,
 		threes, fours,
@@ -320,25 +319,25 @@
 
 func TestEquals(t *testing.T) {
 	t.Run("returns true for two equal EDS", func(t *testing.T) {
-		a := createExampleEds(t, ShardSize)
-		b := createExampleEds(t, ShardSize)
+		a := createExampleEds(t, shareSize)
+		b := createExampleEds(t, shareSize)
 		assert.True(t, a.Equals(b))
 	})
 	t.Run("returns false for two unequal EDS", func(t *testing.T) {
-		a := createExampleEds(t, ShardSize)
+		a := createExampleEds(t, shareSize)
 
 		type testCase struct {
 			name  string
 			other *ExtendedDataSquare
 		}
 
-		unequalOriginalDataWidth := createExampleEds(t, ShardSize)
+		unequalOriginalDataWidth := createExampleEds(t, shareSize)
 		unequalOriginalDataWidth.originalDataWidth = 1
 
-		unequalCodecs := createExampleEds(t, ShardSize)
+		unequalCodecs := createExampleEds(t, shareSize)
 		unequalCodecs.codec = newTestCodec()
 
-		unequalChunkSize := createExampleEds(t, ShardSize*2)
+		unequalChunkSize := createExampleEds(t, shareSize*2)
 
 		unequalEds, err := ComputeExtendedDataSquare([][]byte{ones}, NewLeoRSCodec(), NewDefaultTree)
 		require.NoError(t, err)
@@ -370,8 +369,6 @@
 	})
 }
 
-=======
->>>>>>> 964ba616
 func createExampleEds(t *testing.T, chunkSize int) (eds *ExtendedDataSquare) {
 	ones := bytes.Repeat([]byte{1}, chunkSize)
 	twos := bytes.Repeat([]byte{2}, chunkSize)
@@ -385,29 +382,4 @@
 	eds, err := ComputeExtendedDataSquare(ods, NewLeoRSCodec(), NewDefaultTree)
 	require.NoError(t, err)
 	return eds
-<<<<<<< HEAD
-}
-
-func newTestCodec() Codec {
-	return &testCodec{}
-}
-
-type testCodec struct{}
-
-func (c *testCodec) Encode(chunk [][]byte) ([][]byte, error) {
-	return chunk, nil
-}
-
-func (c *testCodec) Decode(chunk [][]byte) ([][]byte, error) {
-	return chunk, nil
-}
-
-func (c *testCodec) MaxChunks() int {
-	return 0
-}
-
-func (c *testCodec) Name() string {
-	return "testCodec"
-=======
->>>>>>> 964ba616
 }